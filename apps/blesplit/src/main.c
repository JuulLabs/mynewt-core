/*
 * Licensed to the Apache Software Foundation (ASF) under one
 * or more contributor license agreements.  See the NOTICE file
 * distributed with this work for additional information
 * regarding copyright ownership.  The ASF licenses this file
 * to you under the Apache License, Version 2.0 (the
 * "License"); you may not use this file except in compliance
 * with the License.  You may obtain a copy of the License at
 *
 *  http://www.apache.org/licenses/LICENSE-2.0
 *
 * Unless required by applicable law or agreed to in writing,
 * software distributed under the License is distributed on an
 * "AS IS" BASIS, WITHOUT WARRANTIES OR CONDITIONS OF ANY
 * KIND, either express or implied.  See the License for the
 * specific language governing permissions and limitations
 * under the License.
 */

#include <assert.h>
#include <string.h>
#include <stdio.h>
#include <errno.h>
#include "sysinit/sysinit.h"
#include "bsp/bsp.h"
#include "os/os.h"
#include "bsp/bsp.h"
#include "hal/hal_gpio.h"
#include "console/console.h"
#include "hal/hal_system.h"
#include "config/config.h"
#include "split/split.h"

/* BLE */
#include "nimble/ble.h"
#include "host/ble_hs.h"
#include "services/gap/ble_svc_gap.h"

/* Application-specified header. */
#include "blesplit.h"

/** Log data. */
struct log blesplit_log;

static int blesplit_gap_event(struct ble_gap_event *event, void *arg);

/**
 * Logs information about a connection to the console.
 */
static void
blesplit_print_conn_desc(struct ble_gap_conn_desc *desc)
{
    BLESPLIT_LOG(INFO, "handle=%d our_ota_addr_type=%d our_ota_addr=",
                 desc->conn_handle, desc->our_ota_addr.type);
    print_addr(desc->our_ota_addr.val);
    BLESPLIT_LOG(INFO, " our_id_addr_type=%d our_id_addr=",
                 desc->our_id_addr.type);
    print_addr(desc->our_id_addr.val);
    BLESPLIT_LOG(INFO, " peer_ota_addr_type=%d peer_ota_addr=",
                 desc->peer_ota_addr.type);
    print_addr(desc->peer_ota_addr.val);
    BLESPLIT_LOG(INFO, " peer_id_addr_type=%d peer_id_addr=",
                 desc->peer_id_addr.type);
    print_addr(desc->peer_id_addr.val);
    BLESPLIT_LOG(INFO, " conn_itvl=%d conn_latency=%d supervision_timeout=%d "
                 "encrypted=%d authenticated=%d bonded=%d\n",
                 desc->conn_itvl, desc->conn_latency,
                 desc->supervision_timeout,
                 desc->sec_state.encrypted,
                 desc->sec_state.authenticated,
                 desc->sec_state.bonded);
}

/**
 * Enables advertising with the following parameters:
 *     o General discoverable mode.
 *     o Undirected connectable mode.
 */
static void
blesplit_advertise(void)
{
    struct ble_gap_adv_params adv_params;
    struct ble_hs_adv_fields fields;
    const char *name;
    int rc;

    /**
     *  Set the advertisement data included in our advertisements:
     *     o Flags (indicates advertisement type and other general info).
     *     o Advertising tx power.
     *     o Device name.
     *     o 16-bit service UUIDs (alert notifications).
     */

    memset(&fields, 0, sizeof fields);

    /* Advertise two flags:
     *     o Discoverability in forthcoming advertisement (general)
     *     o BLE-only (BR/EDR unsupported).
     */
    fields.flags = BLE_HS_ADV_F_DISC_GEN |
                   BLE_HS_ADV_F_BREDR_UNSUP;

    /* Indicate that the TX power level field should be included; have the
     * stack fill this value automatically.  This is done by assiging the
     * special value BLE_HS_ADV_TX_PWR_LVL_AUTO.
     */
    fields.tx_pwr_lvl_is_present = 1;
    fields.tx_pwr_lvl = BLE_HS_ADV_TX_PWR_LVL_AUTO;

    name = ble_svc_gap_device_name();
    fields.name = (uint8_t *)name;
    fields.name_len = strlen(name);
    fields.name_is_complete = 1;

    fields.uuids16 = (ble_uuid16_t[]){
        BLE_UUID16_INIT(GATT_SVR_SVC_ALERT_UUID)
    };
    fields.num_uuids16 = 1;
    fields.uuids16_is_complete = 1;

    rc = ble_gap_adv_set_fields(&fields);
    if (rc != 0) {
        BLESPLIT_LOG(ERROR, "error setting advertisement data; rc=%d\n", rc);
        return;
    }

    /* Begin advertising. */
    memset(&adv_params, 0, sizeof adv_params);
    adv_params.conn_mode = BLE_GAP_CONN_MODE_UND;
    adv_params.disc_mode = BLE_GAP_DISC_MODE_GEN;
<<<<<<< HEAD
    rc = ble_gap_adv_start(BLE_ADDR_PUBLIC, 0, NULL, BLE_HS_FOREVER,
=======
    rc = ble_gap_adv_start(BLE_ADDR_PUBLIC, NULL, BLE_HS_FOREVER,
>>>>>>> de35d233
                           &adv_params, blesplit_gap_event, NULL);
    if (rc != 0) {
        BLESPLIT_LOG(ERROR, "error enabling advertisement; rc=%d\n", rc);
        return;
    }
}

/**
 * The nimble host executes this callback when a GAP event occurs.  The
 * application associates a GAP event callback with each connection that forms.
 * blesplit uses the same callback for all connections.
 *
 * @param event                 The type of event being signalled.
 * @param ctxt                  Various information pertaining to the event.
 * @param arg                   Application-specified argument; unuesd by
 *                                  blesplit.
 *
 * @return                      0 if the application successfully handled the
 *                                  event; nonzero on failure.  The semantics
 *                                  of the return code is specific to the
 *                                  particular GAP event being signalled.
 */
static int
blesplit_gap_event(struct ble_gap_event *event, void *arg)
{
    struct ble_gap_conn_desc desc;
    int rc;

    switch (event->type) {
    case BLE_GAP_EVENT_CONNECT:
        /* A new connection was established or a connection attempt failed. */
        BLESPLIT_LOG(INFO, "connection %s; status=%d ",
                       event->connect.status == 0 ? "established" : "failed",
                       event->connect.status);
        if (event->connect.status == 0) {
            rc = ble_gap_conn_find(event->connect.conn_handle, &desc);
            assert(rc == 0);
            blesplit_print_conn_desc(&desc);
        }
        BLESPLIT_LOG(INFO, "\n");

        if (event->connect.status != 0) {
            /* Connection failed; resume advertising. */
            blesplit_advertise();
        }
        return 0;

    case BLE_GAP_EVENT_DISCONNECT:
        BLESPLIT_LOG(INFO, "disconnect; reason=%d ", event->disconnect.reason);
        blesplit_print_conn_desc(&event->disconnect.conn);
        BLESPLIT_LOG(INFO, "\n");

        /* Connection terminated; resume advertising. */
        blesplit_advertise();
        return 0;

    case BLE_GAP_EVENT_CONN_UPDATE:
        /* The central has updated the connection parameters. */
        BLESPLIT_LOG(INFO, "connection updated; status=%d ",
                    event->conn_update.status);
        rc = ble_gap_conn_find(event->connect.conn_handle, &desc);
        assert(rc == 0);
        blesplit_print_conn_desc(&desc);
        BLESPLIT_LOG(INFO, "\n");
        return 0;

    case BLE_GAP_EVENT_ENC_CHANGE:
        /* Encryption has been enabled or disabled for this connection. */
        BLESPLIT_LOG(INFO, "encryption change event; status=%d ",
                    event->enc_change.status);
        rc = ble_gap_conn_find(event->connect.conn_handle, &desc);
        assert(rc == 0);
        blesplit_print_conn_desc(&desc);
        BLESPLIT_LOG(INFO, "\n");
        return 0;

    case BLE_GAP_EVENT_SUBSCRIBE:
        BLESPLIT_LOG(INFO, "subscribe event; conn_handle=%d attr_handle=%d "
                          "reason=%d prevn=%d curn=%d previ=%d curi=%d\n",
                    event->subscribe.conn_handle,
                    event->subscribe.attr_handle,
                    event->subscribe.reason,
                    event->subscribe.prev_notify,
                    event->subscribe.cur_notify,
                    event->subscribe.prev_indicate,
                    event->subscribe.cur_indicate);
        return 0;

    case BLE_GAP_EVENT_MTU:
        BLESPLIT_LOG(INFO, "mtu update event; conn_handle=%d cid=%d mtu=%d\n",
                    event->mtu.conn_handle,
                    event->mtu.channel_id,
                    event->mtu.value);
        return 0;
    }

    return 0;
}

static void
blesplit_on_reset(int reason)
{
    BLESPLIT_LOG(ERROR, "Resetting state; reason=%d\n", reason);
}

static void
blesplit_on_sync(void)
{
    /* Begin advertising. */
    blesplit_advertise();
}

/**
 * main
 *
 * The main task for the project. This function initializes the packages,
 * then starts serving events from default event queue.
 *
 * @return int NOTE: this function should never return!
 */
int
main(void)
{
    int rc;

    /* Initialize OS */
    sysinit();

    /* Set initial BLE device address. */
    memcpy(g_dev_addr, (uint8_t[6]){0x0a, 0x0a, 0x0a, 0x0a, 0x0a, 0x0a}, 6);

    /* Initialize the blesplit log. */
    log_register("blesplit", &blesplit_log, &log_console_handler, NULL,
                 LOG_SYSLEVEL);

    /* Initialize the NimBLE host configuration. */
    log_register("ble_hs", &ble_hs_log, &log_console_handler, NULL,
                 LOG_SYSLEVEL);
    ble_hs_cfg.reset_cb = blesplit_on_reset;
    ble_hs_cfg.sync_cb = blesplit_on_sync;

    /* Set the default device name. */
    rc = ble_svc_gap_device_name_set("nimble-blesplit");
    assert(rc == 0);

    conf_load();

    /*
     * As the last thing, process events from default event queue.
     */
    while (1) {
        os_eventq_run(os_eventq_dflt_get());
    }
    return 0;
}<|MERGE_RESOLUTION|>--- conflicted
+++ resolved
@@ -129,11 +129,7 @@
     memset(&adv_params, 0, sizeof adv_params);
     adv_params.conn_mode = BLE_GAP_CONN_MODE_UND;
     adv_params.disc_mode = BLE_GAP_DISC_MODE_GEN;
-<<<<<<< HEAD
-    rc = ble_gap_adv_start(BLE_ADDR_PUBLIC, 0, NULL, BLE_HS_FOREVER,
-=======
     rc = ble_gap_adv_start(BLE_ADDR_PUBLIC, NULL, BLE_HS_FOREVER,
->>>>>>> de35d233
                            &adv_params, blesplit_gap_event, NULL);
     if (rc != 0) {
         BLESPLIT_LOG(ERROR, "error enabling advertisement; rc=%d\n", rc);
