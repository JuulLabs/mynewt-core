--- conflicted
+++ resolved
@@ -387,14 +387,10 @@
 int coap_get_header_size1(struct coap_packet_rx *, uint32_t *size);
 int coap_set_header_size1(coap_packet_t *, uint32_t size);
 
-<<<<<<< HEAD
-int coap_get_payload(coap_packet_t *, const uint8_t **payload);
-=======
 int coap_get_payload_copy(struct coap_packet_rx *, uint8_t *payload,
                           int maxlen);
 int coap_get_payload(struct coap_packet_rx *pkt, struct os_mbuf **mp,
                      uint16_t *off);
->>>>>>> 71f7d65a
 int coap_set_payload(coap_packet_t *, struct os_mbuf *m, size_t length);
 
 #ifdef __cplusplus
