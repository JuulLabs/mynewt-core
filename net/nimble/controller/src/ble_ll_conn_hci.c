--- conflicted
+++ resolved
@@ -168,20 +168,6 @@
     enh_enabled = ble_ll_hci_is_le_event_enabled(BLE_HCI_LE_SUBEV_ENH_CONN_COMPLETE);
 
     if (enabled || enh_enabled) {
-<<<<<<< HEAD
-        evbuf = ble_hci_trans_buf_alloc(BLE_HCI_TRANS_BUF_EVT_HI);
-        if (evbuf) {
-            /* Put common elements in event */
-            evbuf[0] = BLE_HCI_EVCODE_LE_META;
-            if (enh_enabled) {
-                evbuf[1] = BLE_HCI_LE_ENH_CONN_COMPLETE_LEN;
-                evbuf[2] = BLE_HCI_LE_SUBEV_ENH_CONN_COMPLETE;
-            } else {
-                evbuf[1] = BLE_HCI_LE_CONN_COMPLETE_LEN;
-                evbuf[2] = BLE_HCI_LE_SUBEV_CONN_COMPLETE;
-            }
-            evbuf[3] = status;
-=======
         /* Put common elements in event */
         evbuf[0] = BLE_HCI_EVCODE_LE_META;
         if (enh_enabled) {
@@ -192,7 +178,6 @@
             evbuf[2] = BLE_HCI_LE_SUBEV_CONN_COMPLETE;
         }
         evbuf[3] = status;
->>>>>>> 12ef82c6
 
         if (connsm) {
             htole16(evbuf + 4, connsm->conn_handle);
@@ -267,11 +252,6 @@
     uint8_t *comp_pkt_ptr;
     uint8_t handles;
 
-<<<<<<< HEAD
-    /* Check rate limit */
-    if ((uint32_t)(g_ble_ll_next_num_comp_pkt_evt - os_time_get()) <
-         MYNEWT_VAL(BLE_NUM_COMP_PKT_RATE)) {
-=======
     /*
      * At some periodic rate, make sure we go through all active connections
      * and send the number of completed packet events. We do this mainly
@@ -298,7 +278,6 @@
                 connsm->completed_pkts = 0;
             }
         }
->>>>>>> 12ef82c6
         return;
     }
 
@@ -361,13 +340,8 @@
     }
 
     if (event_sent) {
-<<<<<<< HEAD
-        g_ble_ll_next_num_comp_pkt_evt = os_time_get() +
-            MYNEWT_VAL(BLE_NUM_COMP_PKT_RATE);
-=======
         g_ble_ll_last_num_comp_pkt_evt = os_time_get() +
             (NIMBLE_OPT_NUM_COMP_PKT_RATE * OS_TICKS_PER_SEC);
->>>>>>> 12ef82c6
     }
 }
 
