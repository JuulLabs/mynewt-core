--- conflicted
+++ resolved
@@ -35,13 +35,6 @@
 extern "C" {
 #endif
 
-<<<<<<< HEAD
-#include <inttypes.h>
-
-#include "os/queue.h"
-
-=======
->>>>>>> 67015501
 /* HAL timer callback */
 typedef void (*hal_timer_cb)(void *arg);
 
