# Licensed to the Apache Software Foundation (ASF) under one
# or more contributor license agreements.  See the NOTICE file
# distributed with this work for additional information
# regarding copyright ownership.  The ASF licenses this file
# to you under the Apache License, Version 2.0 (the
# "License"); you may not use this file except in compliance
# with the License.  You may obtain a copy of the License at
#
#   http://www.apache.org/licenses/LICENSE-2.0
#
# Unless required by applicable law or agreed to in writing,
# software distributed under the License is distributed on an
# "AS IS" BASIS, WITHOUT WARRANTIES OR CONDITIONS OF ANY
# KIND, either express or implied.  See the License for the
# specific language governing permissions and limitations
# under the License.

. $CORE_PATH/hw/scripts/common.sh

JLINK_GDB_SERVER=JLinkGDBServer

#
# FILE_NAME is the file to load
# FLASH_OFFSET is location in the flash
# JLINK_DEV is what we tell JLinkGDBServer this device to be
#
jlink_load () {
    GDB_CMD_FILE=.gdb_cmds
    GDB_OUT_FILE=.gdb_out

    windows_detect
    if [ $WINDOWS -eq 1 ]; then
	JLINK_GDB_SERVER=JLinkGDBServerCL
    fi
    if [ -z $FILE_NAME ]; then
        echo "Missing filename"
        exit 1
    fi
    if [ ! -f "$FILE_NAME" ]; then
	# tries stripping current path for readability
        FILE=${FILE_NAME##$(pwd)/}
	echo "Cannot find file" $FILE
	exit 1
    fi
    if [ -z $FLASH_OFFSET ]; then
        echo "Missing flash offset"
        exit 1
    fi

    echo "Downloading" $FILE_NAME "to" $FLASH_OFFSET

    # XXX for some reason JLinkExe overwrites flash at offset 0 when
    # downloading somewhere in the flash. So need to figure out how to tell it
    # not to do that, or report failure if gdb fails to write this file
    #
    echo "shell sh -c \"trap '' 2; $JLINK_GDB_SERVER $EXTRA_JTAG_CMD -device $JLINK_DEV -speed 4000 -if SWD -port 3333 -singlerun &\" " > $GDB_CMD_FILE
    echo "target remote localhost:3333" >> $GDB_CMD_FILE
    echo "mon reset" >> $GDB_CMD_FILE
    echo "restore $FILE_NAME binary $FLASH_OFFSET" >> $GDB_CMD_FILE
    echo "quit" >> $GDB_CMD_FILE

    msgs=`arm-none-eabi-gdb -x $GDB_CMD_FILE 2>&1`
    echo $msgs > $GDB_OUT_FILE

    rm $GDB_CMD_FILE

    # Echo output from script run, so newt can show it if things go wrong.
    # JLinkGDBServer always exits with non-zero error code, regardless of
    # whether there was an error during execution of it or not. So we cannot
    # use it.
    echo $msgs

    error=`echo $msgs | grep error`
    if [ -n "$error" ]; then
	exit 1
    fi

    error=`echo $msgs | grep -i failed`
    if [ -n "$error" ]; then
	exit 1
    fi

    error=`echo $msgs | grep -i "unknown / supported"`
    if [ -n "$error" ]; then
	exit 1
    fi

    error=`echo $msgs | grep -i "not found"`
    if [ -n "$error" ]; then
	exit 1
    fi

    return 0
}

#
# FILE_NAME is the file to debug
# NO_GDB is set if we should not start gdb
# JLINK_DEV is what we tell JLinkGDBServer this device to be
# EXTRA_GDB_CMDS is for extra commands to pass to gdb
# RESET is set if we should reset the target at attach time
#
jlink_debug() {
    windows_detect
    if [ $WINDOWS -eq 1 ]; then
	JLINK_GDB_SERVER=JLinkGDBServerCL
    fi

    if [ -z "$NO_GDB" ]; then
        GDB_CMD_FILE=.gdb_cmds

        if [ -z $FILE_NAME ]; then
            echo "Missing filename"
            exit 1
        fi
        if [ ! -f "$FILE_NAME" ]; then
            echo "Cannot find file" $FILE_NAME
            exit 1
        fi

        echo "Debugging" $FILE_NAME

        if [ $WINDOWS -eq 1 ]; then
            #
            # Launch jlink server in a separate command interpreter, to make
            # sure it doesn't get killed by Ctrl-C signal from bash.
            #
<<<<<<< HEAD
            $COMSPEC /C "start $JLINK_GDB_SERVER -device $JLINK_DEV -speed 4000 -if SWD -port 3333 -singlerun"
=======
            $COMSPEC "/C start $COMSPEC /C $JLINK_GDB_SERVER $EXTRA_JTAG_CMD -device $JLINK_DEV -speed 4000 -if SWD -port 3333 -singlerun"
>>>>>>> 9cec0957
        else
            #
            # Block Ctrl-C from getting passed to jlink server.
            #
            set -m
            $JLINK_GDB_SERVER $EXTRA_JTAG_CMD -device $JLINK_DEV -speed 4000 -if SWD -port 3333 -singlerun > /dev/null &
            set +m
        fi

        echo "target remote localhost:3333" > $GDB_CMD_FILE
        # Whether target should be reset or not
        if [ ! -z "$RESET" ]; then
            echo "mon reset" >> $GDB_CMD_FILE
            echo "si" >> $GDB_CMD_FILE
        fi
        echo "$EXTRA_GDB_CMDS" >> $GDB_CMD_FILE

	if [ $WINDOWS -eq 1 ]; then
	    FILE_NAME=`echo $FILE_NAME | sed 's/\//\\\\/g'`
	    $COMSPEC /C "start arm-none-eabi-gdb -x $GDB_CMD_FILE $FILE_NAME"
	else
            arm-none-eabi-gdb -x $GDB_CMD_FILE $FILE_NAME
            rm $GDB_CMD_FILE
	fi
    else
        $JLINK_GDB_SERVER $EXTRA_JTAG_CMD -device $JLINK_DEV -speed 4000 -if SWD -port 3333 -singlerun
    fi
    return 0
}<|MERGE_RESOLUTION|>--- conflicted
+++ resolved
@@ -125,11 +125,7 @@
             # Launch jlink server in a separate command interpreter, to make
             # sure it doesn't get killed by Ctrl-C signal from bash.
             #
-<<<<<<< HEAD
-            $COMSPEC /C "start $JLINK_GDB_SERVER -device $JLINK_DEV -speed 4000 -if SWD -port 3333 -singlerun"
-=======
-            $COMSPEC "/C start $COMSPEC /C $JLINK_GDB_SERVER $EXTRA_JTAG_CMD -device $JLINK_DEV -speed 4000 -if SWD -port 3333 -singlerun"
->>>>>>> 9cec0957
+            $COMSPEC /C "start $JLINK_GDB_SERVER $EXTRA_JTAG_CMD -device $JLINK_DEV -speed 4000 -if SWD -port 3333 -singlerun"
         else
             #
             # Block Ctrl-C from getting passed to jlink server.
