--- conflicted
+++ resolved
@@ -90,17 +90,15 @@
         description: 'NRF52 I2C (TWI) interface 0'
         value:  '0'
 
-<<<<<<< HEAD
+    LIS2DH12_ONB:
+        description: 'NRF52 Thingy onboard lis2dh12 sensor'
+        value:  0
+
 syscfg.defs.BLE_LP_CLOCK:
     TIMER_0:
         value: 0
     TIMER_5:
         value: 1
-=======
-    LIS2DH12_ONB:
-        description: 'NRF52 Thingy onboard lis2dh12 sensor'
-        value:  0
->>>>>>> 602761ad
 
 syscfg.vals:
     CONFIG_FCB_FLASH_AREA: FLASH_AREA_NFFS
