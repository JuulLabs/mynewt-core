#include <assert.h>
#include <sysinit/sysinit.h>
#include <hal/hal_flash.h>
#include <disk/disk.h>
#include <flash_map/flash_map.h>
#include <stdio.h>
#include <stdlib.h>
#include <string.h>

#include <fatfs/ff.h>
#include <fatfs/diskio.h>

#include <fs/fs.h>
#include <fs/fs_if.h>

static int fatfs_open(const char *path, uint8_t access_flags,
  struct fs_file **out_file);
static int fatfs_close(struct fs_file *fs_file);
static int fatfs_read(struct fs_file *fs_file, uint32_t len, void *out_data,
  uint32_t *out_len);
static int fatfs_write(struct fs_file *fs_file, const void *data, int len);
static int fatfs_seek(struct fs_file *fs_file, uint32_t offset);
static uint32_t fatfs_getpos(const struct fs_file *fs_file);
static int fatfs_file_len(const struct fs_file *fs_file, uint32_t *out_len);
static int fatfs_unlink(const char *path);
static int fatfs_rename(const char *from, const char *to);
static int fatfs_mkdir(const char *path);
static int fatfs_opendir(const char *path, struct fs_dir **out_fs_dir);
static int fatfs_readdir(struct fs_dir *dir, struct fs_dirent **out_dirent);
static int fatfs_closedir(struct fs_dir *dir);
static int fatfs_dirent_name(const struct fs_dirent *fs_dirent, size_t max_len,
  char *out_name, uint8_t *out_name_len);
static int fatfs_dirent_is_dir(const struct fs_dirent *fs_dirent);

#define DRIVE_LEN 4

struct fatfs_file {
    struct fs_ops *fops;
    FIL *file;
};

struct fatfs_dir {
    struct fs_ops *fops;
    FATFS_DIR *dir;
};

struct fatfs_dirent {
    struct fs_ops *fops;
    FILINFO filinfo;
};

/* NOTE: to ease memory management of dirent structs, this single static
 * variable holds the latest entry found by readdir. This limits FAT to
 * working on a single thread, single opendir -> closedir cycle.
 */
static struct fatfs_dirent dirent;

static struct fs_ops fatfs_ops = {
    .f_open = fatfs_open,
    .f_close = fatfs_close,
    .f_read = fatfs_read,
    .f_write = fatfs_write,

    .f_seek = fatfs_seek,
    .f_getpos = fatfs_getpos,
    .f_filelen = fatfs_file_len,

    .f_unlink = fatfs_unlink,
    .f_rename = fatfs_rename,
    .f_mkdir = fatfs_mkdir,

    .f_opendir = fatfs_opendir,
    .f_readdir = fatfs_readdir,
    .f_closedir = fatfs_closedir,

    .f_dirent_name = fatfs_dirent_name,
    .f_dirent_is_dir = fatfs_dirent_is_dir,

    .f_name = "fatfs"
};

int fatfs_to_vfs_error(FRESULT res)
{
    int rc = FS_EOS;

    switch (res) {
    case FR_OK:
        rc = FS_EOK;
        break;
    case FR_DISK_ERR:              /* (1) A hard error occurred in the low level disk I/O layer */
        rc = FS_EHW;
        break;
    case FR_INT_ERR:               /* (2) Assertion failed */
        rc = FS_EOS;
        break;
    case FR_NOT_READY:             /* (3) The physical drive cannot work */
        rc = FS_ECORRUPT;
        break;
    case FR_NO_FILE:               /* (4) Could not find the file */
        /* passthrough */
    case FR_NO_PATH:               /* (5) Could not find the path */
        rc = FS_ENOENT;
        break;
    case FR_INVALID_NAME:          /* (6) The path name format is invalid */
        rc = FS_EINVAL;
        break;
    case FR_DENIED:                /* (7) Access denied due to prohibited access or directory full */
        rc = FS_EACCESS;
        break;
    case FR_EXIST:                 /* (8) Access denied due to prohibited access */
        rc = FS_EEXIST;
        break;
    case FR_INVALID_OBJECT:        /* (9) The file/directory object is invalid */
        rc = FS_EINVAL;
        break;
    case FR_WRITE_PROTECTED:       /* (10) The physical drive is write protected */
        /* TODO: assign correct error */
        break;
    case FR_INVALID_DRIVE:         /* (11) The logical drive number is invalid */
        rc = FS_EHW;
        break;
    case FR_NOT_ENABLED:           /* (12) The volume has no work area */
        rc = FS_EUNEXP;
        break;
    case FR_NO_FILESYSTEM:         /* (13) There is no valid FAT volume */
        rc = FS_EUNINIT;
        break;
    case FR_MKFS_ABORTED:          /* (14) The f_mkfs() aborted due to any problem */
        /* TODO: assign correct error */
        break;
    case FR_TIMEOUT:               /* (15) Could not get a grant to access the volume within defined period */
        /* TODO: assign correct error */
        break;
    case FR_LOCKED:                /* (16) The operation is rejected according to the file sharing policy */
        /* TODO: assign correct error */
        break;
    case FR_NOT_ENOUGH_CORE:       /* (17) LFN working buffer could not be allocated */
        rc = FS_ENOMEM;
        break;
    case FR_TOO_MANY_OPEN_FILES:   /* (18) Number of open files > _FS_LOCK */
        /* TODO: assign correct error */
        break;
    case FR_INVALID_PARAMETER:     /* (19) Given parameter is invalid */
        rc = FS_EINVAL;
        break;
    }

    return rc;
}

struct mounted_disk {
    char *disk_name;
    int disk_number;
    struct disk_ops *dops;

    SLIST_ENTRY(mounted_disk) sc_next;
};

static SLIST_HEAD(, mounted_disk) mounted_disks = SLIST_HEAD_INITIALIZER();

static int
drivenumber_from_disk(char *disk_name)
{
    struct mounted_disk *sc;
    struct mounted_disk *new_disk;
    int disk_number;
    FATFS *fs;
    char path[DRIVE_LEN];

    disk_number = 0;
    if (disk_name) {
        SLIST_FOREACH(sc, &mounted_disks, sc_next) {
            if (strcmp(sc->disk_name, disk_name) == 0) {
                return sc->disk_number;
            }
            disk_number++;
        }
    }

    /* XXX: check for errors? */
    fs = malloc(sizeof(FATFS));
    sprintf(path, "%d:", disk_number);
    f_mount(fs, path, 1);

    /* FIXME */
    new_disk = malloc(sizeof(struct mounted_disk));
    new_disk->disk_name = strdup(disk_name);
    new_disk->disk_number = disk_number;
    new_disk->dops = disk_ops_for(disk_name);
    SLIST_INSERT_HEAD(&mounted_disks, new_disk, sc_next);

    return disk_number;
}

static int
fatfs_open(const char *path, uint8_t access_flags, struct fs_file **out_fs_file)
{
    FRESULT res;
    FIL *out_file = NULL;
    BYTE mode;
    struct fatfs_file *file = NULL;
    char *disk;
    int number;
    char *filepath;
    char drivepath[255 + DRIVE_LEN];  /* FIXME */
    int rc;

    file = malloc(sizeof(struct fatfs_file));
    if (!file) {
        rc = FS_ENOMEM;
        goto out;
    }

    out_file = malloc(sizeof(FIL));
    if (!out_file) {
        rc = FS_ENOMEM;
        goto out;
    }

    mode = FA_OPEN_EXISTING;
    if (access_flags & FS_ACCESS_READ) {
        mode |= FA_READ;
    }
    if (access_flags & FS_ACCESS_WRITE) {
        mode |= FA_WRITE;
    }
    if (access_flags & FS_ACCESS_APPEND) {
        mode |= FA_OPEN_APPEND;
    }
    if (access_flags & FS_ACCESS_TRUNCATE) {
        mode &= ~FA_OPEN_EXISTING;
        mode |= FA_CREATE_ALWAYS;
    }

    disk = disk_name_from_path(path);
    number = drivenumber_from_disk(disk);
    filepath = disk_filepath_from_path(path);
    sprintf(drivepath, "%d:%s", number, filepath);
    free(filepath);

    res = f_open(out_file, drivepath, mode);
    if (res != FR_OK) {
        rc = fatfs_to_vfs_error(res);
        goto out;
    }

    file->file = out_file;
    file->fops = &fatfs_ops;
    *out_fs_file = (struct fs_file *) file;
    rc = FS_EOK;

out:
    if (rc != FS_EOK) {
        if (file) free(file);
        if (out_file) free(out_file);
    }
    return rc;
}

static int
fatfs_close(struct fs_file *fs_file)
{
    FRESULT res;
    FIL *file = ((struct fatfs_file *) fs_file)->file;

    if (file == NULL) {
        return FS_EOK;
    }

    res = f_close(file);
    free(file);
    return fatfs_to_vfs_error(res);
}

static int
fatfs_seek(struct fs_file *fs_file, uint32_t offset)
{
    FRESULT res;
    FIL *file = ((struct fatfs_file *) fs_file)->file;

    res = f_lseek(file, offset);
    return fatfs_to_vfs_error(res);
}

static uint32_t
fatfs_getpos(const struct fs_file *fs_file)
{
    uint32_t offset;
    FIL *file = ((struct fatfs_file *) fs_file)->file;

    offset = (uint32_t) f_tell(file);
    return offset;
}

static int
fatfs_file_len(const struct fs_file *fs_file, uint32_t *out_len)
{
    uint32_t offset;
    FIL *file = ((struct fatfs_file *) fs_file)->file;

    offset = (uint32_t) f_size(file);
    return offset;
}

static int
fatfs_read(struct fs_file *fs_file, uint32_t len, void *out_data,
           uint32_t *out_len)
{
    FRESULT res;
    FIL *file = ((struct fatfs_file *) fs_file)->file;
    UINT uint_len;

<<<<<<< HEAD
    res = f_read(file, out_data, len, (UINT *)out_len);
=======
    res = f_read(file, out_data, len, &uint_len);
    *out_len = uint_len;
>>>>>>> 71f7d65a
    return fatfs_to_vfs_error(res);
}

static int
fatfs_write(struct fs_file *fs_file, const void *data, int len)
{
    FRESULT res;
    UINT out_len;
    FIL *file = ((struct fatfs_file *) fs_file)->file;

    res = f_write(file, data, len, &out_len);
    if (len != out_len) {
        return FS_EFULL;
    }
    return fatfs_to_vfs_error(res);
}

static int
fatfs_unlink(const char *path)
{
    FRESULT res;

    //FIXME: handle disk
    res = f_unlink(path);
    return fatfs_to_vfs_error(res);
}

static int
fatfs_rename(const char *from, const char *to)
{
    FRESULT res;

    //FIXME: handle disk
    res = f_rename(from, to);
    return fatfs_to_vfs_error(res);
}

static int
fatfs_mkdir(const char *path)
{
    FRESULT res;

    res = f_mkdir(path);
    return fatfs_to_vfs_error(res);
}

static int
fatfs_opendir(const char *path, struct fs_dir **out_fs_dir)
{
    FRESULT res;
    FATFS_DIR *out_dir = NULL;
    struct fatfs_dir *dir = NULL;
    char *disk;
    int number;
    char *filepath;
    char drivepath[255 + DRIVE_LEN];  /* FIXME */
    int rc;

    dir = malloc(sizeof(struct fatfs_dir));
    if (!dir) {
        rc = FS_ENOMEM;
        goto out;
    }

    out_dir = malloc(sizeof(FATFS_DIR));
    if (!out_dir) {
        rc = FS_ENOMEM;
        goto out;
    }

    disk = disk_name_from_path(path);
    number = drivenumber_from_disk(disk);
    filepath = disk_filepath_from_path(path);
    sprintf(drivepath, "%d:%s", number, filepath);
    free(filepath);

    res = f_opendir(out_dir, drivepath);
    if (res != FR_OK) {
        rc = fatfs_to_vfs_error(res);
        goto out;
    }

    dir->dir = out_dir;
    dir->fops = &fatfs_ops;
    *out_fs_dir = (struct fs_dir *)dir;
    rc = FS_EOK;

out:
    if (rc != FS_EOK) {
        if (dir) free(dir);
        if (out_dir) free(out_dir);
    }
    return FS_EOK;
}

static int
fatfs_readdir(struct fs_dir *fs_dir, struct fs_dirent **out_fs_dirent)
{
    FRESULT res;
    FATFS_DIR *dir = ((struct fatfs_dir *) fs_dir)->dir;

    dirent.fops = &fatfs_ops;
    res = f_readdir(dir, &dirent.filinfo);
    if (res != FR_OK) {
        return fatfs_to_vfs_error(res);
    }

    *out_fs_dirent = (struct fs_dirent *) &dirent;
    if (!dirent.filinfo.fname[0]) {
        return FS_ENOENT;
    }
    return FS_EOK;
}

static int
fatfs_closedir(struct fs_dir *fs_dir)
{
    FRESULT res;
    FATFS_DIR *dir = ((struct fatfs_dir *) fs_dir)->dir;

    res = f_closedir(dir);
    free(dir);
    return fatfs_to_vfs_error(res);
}

static int
fatfs_dirent_name(const struct fs_dirent *fs_dirent, size_t max_len,
                  char *out_name, uint8_t *out_name_len)
{

    FILINFO *filinfo;
    size_t out_len;

    assert(fs_dirent != NULL);
    filinfo = &(((struct fatfs_dirent *)fs_dirent)->filinfo);
    out_len = max_len < sizeof(filinfo->fname) ? max_len : sizeof(filinfo->fname);
    memcpy(out_name, filinfo->fname, out_len);
    *out_name_len = out_len;
    return FS_EOK;
}

static int
fatfs_dirent_is_dir(const struct fs_dirent *fs_dirent)
{
    FILINFO *filinfo;
    assert(fs_dirent != NULL);
    filinfo = &(((struct fatfs_dirent *)fs_dirent)->filinfo);
    return filinfo->fattrib & AM_DIR;
}

DSTATUS
disk_initialize(BYTE pdrv)
{
    /* Don't need to do anything while using hal_flash */
    return RES_OK;
}

DSTATUS
disk_status(BYTE pdrv)
{
    /* Always OK on native emulated flash */
    return RES_OK;
}

static struct disk_ops *dops_from_handle(BYTE pdrv)
{
    struct mounted_disk *sc;

    SLIST_FOREACH(sc, &mounted_disks, sc_next) {
        if (sc->disk_number == pdrv) {
            return sc->dops;
        }
    }

    return NULL;
}

DRESULT
disk_read(BYTE pdrv, BYTE* buff, DWORD sector, UINT count)
{
    int rc;
    uint32_t address;
    uint32_t num_bytes;
    struct disk_ops *dops;

    /* NOTE: safe to assume sector size as 512 for now, see ffconf.h */
    address = (uint32_t) sector * 512;
    num_bytes = (uint32_t) count * 512;

    dops = dops_from_handle(pdrv);
    if (dops == NULL) {
        return STA_NOINIT;
    }

    rc = dops->read(pdrv, address, (void *) buff, num_bytes);
    if (rc < 0) {
        return STA_NOINIT;
    }

    return RES_OK;
}

DRESULT
disk_write(BYTE pdrv, const BYTE* buff, DWORD sector, UINT count)
{
    int rc;
    uint32_t address;
    uint32_t num_bytes;
    struct disk_ops *dops;

    /* NOTE: safe to assume sector size as 512 for now, see ffconf.h */
    address = (uint32_t) sector * 512;
    num_bytes = (uint32_t) count * 512;

    dops = dops_from_handle(pdrv);
    if (dops == NULL) {
        return STA_NOINIT;
    }

    rc = dops->write(pdrv, address, (const void *) buff, num_bytes);
    if (rc < 0) {
        return STA_NOINIT;
    }

    return RES_OK;
}

DRESULT
disk_ioctl(BYTE pdrv, BYTE cmd, void* buff)
{
    return RES_OK;
}

/* FIXME: _FS_NORTC=1 because there is not hal_rtc interface */
DWORD
get_fattime(void)
{
    return 0;
}

void
fatfs_pkg_init(void)
{
    /* Ensure this function only gets called by sysinit. */
    SYSINIT_ASSERT_ACTIVE();

    fs_register(&fatfs_ops);
}<|MERGE_RESOLUTION|>--- conflicted
+++ resolved
@@ -310,12 +310,8 @@
     FIL *file = ((struct fatfs_file *) fs_file)->file;
     UINT uint_len;
 
-<<<<<<< HEAD
-    res = f_read(file, out_data, len, (UINT *)out_len);
-=======
     res = f_read(file, out_data, len, &uint_len);
     *out_len = uint_len;
->>>>>>> 71f7d65a
     return fatfs_to_vfs_error(res);
 }
 
