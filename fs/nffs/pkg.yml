--- conflicted
+++ resolved
@@ -19,8 +19,6 @@
 
 pkg.name: fs/nffs
 pkg.vers: 0.8.0
-<<<<<<< HEAD
-=======
 pkg.description: Newtron Flash File System.
 pkg.author: Christopher Collins <ccollins@apache.org>
 pkg.homepage: http://mynewt.apache.org/os/modules/nffs/
@@ -30,7 +28,6 @@
     - filesystem
     - ffs
 
->>>>>>> 8bc63a55
 pkg.identities: NFFS
 pkg.deps:
     - fs/fs
